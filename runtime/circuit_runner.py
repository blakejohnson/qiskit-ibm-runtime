# Circuit runner runtime program

import json
import sys

from qiskit import Aer
from qiskit.compiler import transpile, schedule
from qiskit.providers.ibmq.runtime.utils import RuntimeEncoder, RuntimeDecoder
from qiskit.providers.ibmq.runtime import UserMessenger


def main(backend, user_messenger, circuits,
         initial_layout=None, seed_transpiler=None, optimization_level=None,
         transpiler_options=None, scheduling_method=None,
         schedule_circuit=False, inst_map=None, meas_map=None,
         **kwargs):

    # transpiling the circuits using given transpile options
    transpiler_options = transpiler_options or {}
    circuits = transpile(circuits,
                         initial_layout=initial_layout,
                         seed_transpiler=seed_transpiler,
                         optimization_level=optimization_level,
                         backend=backend, **transpiler_options)

    if schedule_circuit:
        circuits = schedule(circuits=circuits,
                            backend=backend,
                            inst_map=inst_map,
                            meas_map=meas_map,
                            method=scheduling_method)

<<<<<<< HEAD

def post_interim_result(text):
    print(json.dumps({'post': text}, cls=RuntimeEncoder))


def main(backend, **kwargs):
    circs = kwargs.pop('circuits', None)
    if not circs:
        raise ValueError("Circuits are required.")
    transpiled = transpile(circuits=circs, backend=backend, **kwargs)
    result = backend.run(transpiled, shots=8192).result()

    print(json.dumps({'results': result}, cls=RuntimeEncoder))
=======
    result = backend.run(circuits, **kwargs).result()
    print(json.dumps(result, cls=RuntimeEncoder))
>>>>>>> a48151a7


if __name__ == '__main__':
    # Test using Aer
    backend = Aer.get_backend('qasm_simulator')
    user_params = {}
    if len(sys.argv) > 1:
        # If there are user parameters.
        user_params = json.loads(sys.argv[1], cls=RuntimeDecoder)
    main(backend, UserMessenger(), **user_params)<|MERGE_RESOLUTION|>--- conflicted
+++ resolved
@@ -30,24 +30,8 @@
                             meas_map=meas_map,
                             method=scheduling_method)
 
-<<<<<<< HEAD
-
-def post_interim_result(text):
-    print(json.dumps({'post': text}, cls=RuntimeEncoder))
-
-
-def main(backend, **kwargs):
-    circs = kwargs.pop('circuits', None)
-    if not circs:
-        raise ValueError("Circuits are required.")
-    transpiled = transpile(circuits=circs, backend=backend, **kwargs)
-    result = backend.run(transpiled, shots=8192).result()
-
-    print(json.dumps({'results': result}, cls=RuntimeEncoder))
-=======
     result = backend.run(circuits, **kwargs).result()
     print(json.dumps(result, cls=RuntimeEncoder))
->>>>>>> a48151a7
 
 
 if __name__ == '__main__':
