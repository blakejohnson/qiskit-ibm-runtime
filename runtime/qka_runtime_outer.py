--- conflicted
+++ resolved
@@ -188,21 +188,14 @@
 class QKA:
     """The quantum kernel alignment algorithm."""
 
-<<<<<<< HEAD
-    def __init__(self, feature_map, backend):
-=======
     def __init__(self, feature_map, backend, verbose=True, user_messenger=None):
->>>>>>> a48151a7
         """Constructor.
 
         Args:
             feature_map (partial obj): the quantum feature map object
             backend (Backend): the backend instance
-<<<<<<< HEAD
-=======
             verbose (bool): print output during course of algorithm
             user_messenger (UserMessenger): used to publish interim results.
->>>>>>> a48151a7
         """
 
         self.feature_map = feature_map
@@ -210,11 +203,8 @@
         self.backend = backend
         self.num_parameters = self.feature_map._num_parameters
 
-<<<<<<< HEAD
-=======
         self.verbose = verbose
         self._user_messenger = user_messenger
->>>>>>> a48151a7
         self.result = {}
         self.kernel_matrix = KernelMatrix(feature_map=self.feature_map, backend=self.backend)
 
@@ -358,20 +348,8 @@
 
         spsa_params = self.SPSA_parameters()
 
-<<<<<<< HEAD
         lambda_save = []
         cost_final_save = []
-=======
-        # Save data at each SPSA run in the following lists:
-        lambda_save = []       # updated kernel parameters after each spsa step
-        cost_final_save = []   # avgerage cost at each spsa step
-        cost_plus_save = []    # (+) cost at each spsa step
-        cost_minus_save = []   # (-) cost at each spsa step
-        program_data = []
-
-        # #####################
-        # Start the alignment:
->>>>>>> a48151a7
 
         for count in range(maxiters):
 
@@ -393,15 +371,10 @@
 
             intrim_result = {'cost': cost_final,
                              'kernel_parameters': lambdas}
-<<<<<<< HEAD
-
-            post_interim_result(intrim_result)
-=======
             # intrim_result = {'cost': cost_final,
             #                  'lambda': lambdas, 'cost_plus': cost_plus,
             #                  'cost_minus': cost_minus, 'cost_final': cost_final}
             self._user_messenger.publish(intrim_result)
->>>>>>> a48151a7
 
             lambda_save.append(lambdas)
             cost_final_save.append(cost_final)
@@ -422,42 +395,7 @@
         return self.result
 
 
-<<<<<<< HEAD
-def post_interim_result(text):
-    print(json.dumps({'post': text}, cls=RuntimeEncoder))
-
-
-# class NumpyEncoder(json.JSONEncoder):
-#     """JSON Encoder for Numpy arrays and complex numbers."""
-#
-#     def default(self, obj: Any) -> Any:
-#         if hasattr(obj, 'tolist'):
-#             return {'type': 'array', 'value': obj.tolist()}
-#         if isinstance(obj, complex):
-#             return {'type': 'complex', 'value': [obj.real, obj.imag]}
-#         return super().default(obj)
-#
-#
-# class NumpyDecoder(json.JSONDecoder):
-#     """JSON Decoder for Numpy arrays and complex numbers."""
-#
-#     def __init__(self, *args, **kwargs):
-#         super().__init__(object_hook=self.object_hook, *args, **kwargs)
-#
-#     def object_hook(self, obj):
-#         if 'type' in obj:
-#             if obj['type'] == 'complex':
-#                 val = obj['value']
-#                 return val[0] + 1j * val[1]
-#             if obj['type'] == 'array':
-#                 return np.array(obj['value'])
-#         return obj
-
-
-def main(backend, *args, **kwargs):
-=======
 def main(backend, user_messenger, **kwargs):
->>>>>>> a48151a7
     """Entry function."""
 
     # Reconstruct the feature map object.
@@ -466,21 +404,4 @@
     qka = QKA(feature_map=fm, backend=backend, user_messenger=user_messenger)
     qka_results = qka.align_kernel(**kwargs)
 
-<<<<<<< HEAD
-    print(json.dumps({'results': qka_results}, cls=RuntimeEncoder))
-
-
-if __name__ == '__main__':
-    # provider = QuantumProgramProvider()
-    # backend = provider.backends()[0]
-
-    # the code currently uses Aer instead of runtime provider
-    backend = Aer.get_backend('qasm_simulator')
-    user_params = {}
-    if len(sys.argv) > 1:
-        # If there are user parameters.
-        user_params = json.loads(sys.argv[1], cls=RuntimeDecoder)
-    main(backend, **user_params)
-=======
-    print(json.dumps(qka_results, cls=RuntimeEncoder))
->>>>>>> a48151a7
+    print(json.dumps(qka_results, cls=RuntimeEncoder))